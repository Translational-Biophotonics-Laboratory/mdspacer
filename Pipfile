--- conflicted
+++ resolved
@@ -8,13 +8,10 @@
 numpy = "*"
 matplotlib = "*"
 opencv-python = "*"
-<<<<<<< HEAD
 torch = "*"
 torchvision = "*"
 torchaudio = "*"
-=======
 oiffile = "*"
->>>>>>> b3dc5b04
 
 [dev-packages]
 
